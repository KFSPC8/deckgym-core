use std::collections::HashMap;

// TODO: Probably best to generate this file from database.json via card_enum_generator.rs.
#[derive(Debug, Clone, Copy, PartialEq)]
pub enum AbilityId {
    A1020VictreebelFragranceTrap,
    A1089GreninjaWaterShuriken,
    A1098MagnetonVoltCharge,
    A1123GengarExShadowySpellbind,
    A1177Weezing,
    A1007Butterfree,
    A1132Gardevoir,
    A1a006SerperiorJungleTotem,
    A2a010LeafeonExForestBreath,
    A2a071Arceus,
    A2110DarkraiExNightmareAura,
    A2b035GiratinaExBrokenSpaceBellow,
    A3066OricoricSafeguard,
    A3122SolgaleoExRisingRoad,
    A3141KomalaComatose,
    A3a015LuxrayIntimidatingFang,
    A3a021ZeraoraThunderclapFlash,
    A3a027ShiinoticIlluminate,
    A3a062CelesteelaUltraThrusters,
    A3b009FlareonExCombust,
    A3b034SylveonExHappyRibbon,
    A3b056EeveeExVeeveeVolve,
    A4083EspeonExPsychicHealing,
    A4a010EnteiExLegendaryPulse,
    A4a020SuicuneExLegendaryPulse,
    A4a022MiloticHealingRipples,
    A4a025RaikouExLegendaryPulse,
<<<<<<< HEAD
    B1157HydreigonRoarInUnison,
=======
    B1073GreninjaExShiftingStream,
>>>>>>> 8fd74311
}

// Create a static HashMap for fast (pokemon, index) lookup
lazy_static::lazy_static! {
    static ref ABILITY_ID_MAP: HashMap<&'static str, AbilityId> = {
        let mut m = HashMap::new();
        m.insert("A1 007", AbilityId::A1007Butterfree);
        m.insert("A1 020", AbilityId::A1020VictreebelFragranceTrap);
        m.insert("A1 089", AbilityId::A1089GreninjaWaterShuriken);
        m.insert("A1 098", AbilityId::A1098MagnetonVoltCharge);
        m.insert("A1 123", AbilityId::A1123GengarExShadowySpellbind);
        m.insert("A1 177", AbilityId::A1177Weezing);
        m.insert("A1 132", AbilityId::A1132Gardevoir);
        m.insert("A1 261", AbilityId::A1123GengarExShadowySpellbind);
        m.insert("A1 277", AbilityId::A1123GengarExShadowySpellbind);
        m.insert("A1a 006", AbilityId::A1a006SerperiorJungleTotem);
        m.insert("A1a 070", AbilityId::A1a006SerperiorJungleTotem);
        m.insert("A2a 010", AbilityId::A2a010LeafeonExForestBreath);
        m.insert("A2a 082", AbilityId::A2a010LeafeonExForestBreath);
        m.insert("A2a 091", AbilityId::A2a010LeafeonExForestBreath);
        m.insert("A2a 071", AbilityId::A2a071Arceus);
        m.insert("A2a 086", AbilityId::A2a071Arceus);
        m.insert("A2a 095", AbilityId::A2a071Arceus);
        m.insert("A2a 096", AbilityId::A2a071Arceus);
        m.insert("A2 110", AbilityId::A2110DarkraiExNightmareAura);
        m.insert("A2 187", AbilityId::A2110DarkraiExNightmareAura);
        m.insert("A2 202", AbilityId::A2110DarkraiExNightmareAura);
        m.insert("A2b 035", AbilityId::A2b035GiratinaExBrokenSpaceBellow);
        m.insert("A2b 083", AbilityId::A2b035GiratinaExBrokenSpaceBellow);
        m.insert("A2b 096", AbilityId::A2b035GiratinaExBrokenSpaceBellow);
        m.insert("A3 066", AbilityId::A3066OricoricSafeguard);
        m.insert("A3 122", AbilityId::A3122SolgaleoExRisingRoad);
        m.insert("A3 141", AbilityId::A3141KomalaComatose);
        m.insert("A3 234", AbilityId::A1123GengarExShadowySpellbind);
        m.insert("A3 165", AbilityId::A3066OricoricSafeguard);
        m.insert("A3 179", AbilityId::A3141KomalaComatose);
        m.insert("A3 189", AbilityId::A3122SolgaleoExRisingRoad);
        m.insert("A3 207", AbilityId::A3122SolgaleoExRisingRoad);
        m.insert("A3 239", AbilityId::A3122SolgaleoExRisingRoad);
        m.insert("A3a 015", AbilityId::A3a015LuxrayIntimidatingFang);
        m.insert("A3a 021", AbilityId::A3a021ZeraoraThunderclapFlash);
        m.insert("A3a 027", AbilityId::A3a027ShiinoticIlluminate);
        m.insert("A3a 062", AbilityId::A3a062CelesteelaUltraThrusters);
        m.insert("A3a 075", AbilityId::A3a062CelesteelaUltraThrusters);
        m.insert("A3a 093", AbilityId::A1089GreninjaWaterShuriken);
        m.insert("A3b 009", AbilityId::A3b009FlareonExCombust);
        m.insert("A3b 034", AbilityId::A3b034SylveonExHappyRibbon);
        m.insert("A3b 056", AbilityId::A3b056EeveeExVeeveeVolve);
        m.insert("A3b 079", AbilityId::A3b009FlareonExCombust);
        m.insert("A3b 081", AbilityId::A3b034SylveonExHappyRibbon);
        m.insert("A3b 083", AbilityId::A3b056EeveeExVeeveeVolve);
        m.insert("A3b 087", AbilityId::A3b009FlareonExCombust);
        m.insert("A3b 089", AbilityId::A3b034SylveonExHappyRibbon);
        m.insert("A3b 092", AbilityId::A3b056EeveeExVeeveeVolve);
        m.insert("A4 083", AbilityId::A4083EspeonExPsychicHealing);
        m.insert("A4 190", AbilityId::A4083EspeonExPsychicHealing);
        m.insert("A4 205", AbilityId::A4083EspeonExPsychicHealing);
        m.insert("A4 218", AbilityId::A1098MagnetonVoltCharge);
        m.insert("A4 233", AbilityId::A2a010LeafeonExForestBreath);
        m.insert("A4a 010", AbilityId::A4a010EnteiExLegendaryPulse);
        m.insert("A4a 020", AbilityId::A4a020SuicuneExLegendaryPulse);
        m.insert("A4a 022", AbilityId::A4a022MiloticHealingRipples);
        m.insert("A4a 025", AbilityId::A4a025RaikouExLegendaryPulse);
        m.insert("A4a 072", AbilityId::A4a022MiloticHealingRipples);
        m.insert("A4a 079", AbilityId::A4a010EnteiExLegendaryPulse);
        m.insert("A4a 080", AbilityId::A4a020SuicuneExLegendaryPulse);
        m.insert("A4a 081", AbilityId::A4a025RaikouExLegendaryPulse);
        m.insert("A4a 087", AbilityId::A4a010EnteiExLegendaryPulse);
        m.insert("A4a 088", AbilityId::A4a025RaikouExLegendaryPulse);
        m.insert("A4a 090", AbilityId::A4a020SuicuneExLegendaryPulse);
        m.insert("A4b 066", AbilityId::A3b009FlareonExCombust);
        m.insert("A4b 135", AbilityId::A1098MagnetonVoltCharge);
        m.insert("A4b 136", AbilityId::A1098MagnetonVoltCharge);
        m.insert("A4b 146", AbilityId::A3066OricoricSafeguard);
        m.insert("A4b 155", AbilityId::A1123GengarExShadowySpellbind);
        m.insert("A4b 147", AbilityId::A3066OricoricSafeguard);
        m.insert("A4b 149", AbilityId::A3a021ZeraoraThunderclapFlash);
        m.insert("A4b 150", AbilityId::A3a021ZeraoraThunderclapFlash);
        m.insert("A4b 160", AbilityId::A4083EspeonExPsychicHealing);
        m.insert("A4b 245", AbilityId::A2110DarkraiExNightmareAura);
        m.insert("A4b 287", AbilityId::A3b056EeveeExVeeveeVolve);
        m.insert("A4b 304", AbilityId::A3a062CelesteelaUltraThrusters);
        m.insert("A4b 305", AbilityId::A3a062CelesteelaUltraThrusters);
        m.insert("A4b 370", AbilityId::A3b056EeveeExVeeveeVolve);
        m.insert("A4b 378", AbilityId::A2110DarkraiExNightmareAura);
<<<<<<< HEAD
        m.insert("B1 157", AbilityId::B1157HydreigonRoarInUnison);
        m.insert("B1 245", AbilityId::B1157HydreigonRoarInUnison);
=======
        m.insert("B1 073", AbilityId::B1073GreninjaExShiftingStream);
        m.insert("B1 256", AbilityId::B1073GreninjaExShiftingStream);
        m.insert("B1 275", AbilityId::B1073GreninjaExShiftingStream);
>>>>>>> 8fd74311
        m.insert("P-A 042", AbilityId::A2110DarkraiExNightmareAura);
        m.insert("P-A 110", AbilityId::A4a010EnteiExLegendaryPulse);
        m.insert("P-A 019", AbilityId::A1089GreninjaWaterShuriken);
        m.insert("P-A 104", AbilityId::A4a022MiloticHealingRipples);
        m
    };
}

impl AbilityId {
    pub fn from_pokemon_id(pokemon_id: &str) -> Option<Self> {
        ABILITY_ID_MAP.get(&pokemon_id).copied()
    }
}<|MERGE_RESOLUTION|>--- conflicted
+++ resolved
@@ -30,11 +30,8 @@
     A4a020SuicuneExLegendaryPulse,
     A4a022MiloticHealingRipples,
     A4a025RaikouExLegendaryPulse,
-<<<<<<< HEAD
+    B1073GreninjaExShiftingStream,
     B1157HydreigonRoarInUnison,
-=======
-    B1073GreninjaExShiftingStream,
->>>>>>> 8fd74311
 }
 
 // Create a static HashMap for fast (pokemon, index) lookup
@@ -120,14 +117,11 @@
         m.insert("A4b 305", AbilityId::A3a062CelesteelaUltraThrusters);
         m.insert("A4b 370", AbilityId::A3b056EeveeExVeeveeVolve);
         m.insert("A4b 378", AbilityId::A2110DarkraiExNightmareAura);
-<<<<<<< HEAD
+        m.insert("B1 073", AbilityId::B1073GreninjaExShiftingStream);
         m.insert("B1 157", AbilityId::B1157HydreigonRoarInUnison);
         m.insert("B1 245", AbilityId::B1157HydreigonRoarInUnison);
-=======
-        m.insert("B1 073", AbilityId::B1073GreninjaExShiftingStream);
         m.insert("B1 256", AbilityId::B1073GreninjaExShiftingStream);
         m.insert("B1 275", AbilityId::B1073GreninjaExShiftingStream);
->>>>>>> 8fd74311
         m.insert("P-A 042", AbilityId::A2110DarkraiExNightmareAura);
         m.insert("P-A 110", AbilityId::A4a010EnteiExLegendaryPulse);
         m.insert("P-A 019", AbilityId::A1089GreninjaWaterShuriken);
