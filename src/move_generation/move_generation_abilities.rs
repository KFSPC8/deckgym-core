--- conflicted
+++ resolved
@@ -61,11 +61,8 @@
         AbilityId::A4a020SuicuneExLegendaryPulse => false,
         AbilityId::A4a022MiloticHealingRipples => false,
         AbilityId::A4a025RaikouExLegendaryPulse => false,
-<<<<<<< HEAD
+        AbilityId::B1073GreninjaExShiftingStream => can_use_greninja_shifting_stream(state, card),
         AbilityId::B1157HydreigonRoarInUnison => !card.ability_used,
-=======
-        AbilityId::B1073GreninjaExShiftingStream => can_use_greninja_shifting_stream(state, card),
->>>>>>> 8fd74311
     }
 }
 
