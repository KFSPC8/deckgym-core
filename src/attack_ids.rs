--- conflicted
+++ resolved
@@ -163,16 +163,13 @@
     PA052SprigatitoCryForHelp,
     PA060ExeggcuteGrowth,
     PA072AlolanGrimerPoison,
-<<<<<<< HEAD
     PA079DuskManeNecrozmaBlackMetal,
     B1002MegaPinsirExCriticalScissors,
     B1035BlazikenBlazeKick,
-=======
     A3112AbsolUnseenClaw,
     A4120AbsolLeapOver,
     B1002MegaPinsirExCriticalScissors,
     B1031RapidashExSprintingFlare,
->>>>>>> 3e734977
     B1036MegaBlazikenExMegaBurning,
     B1052MegaGyaradosExMegaBlaster,
     B1085MegaAmpharosExLightningLancer,
@@ -503,11 +500,8 @@
 
         // B1
         m.insert(("B1 002", 0), AttackId::B1002MegaPinsirExCriticalScissors);
-<<<<<<< HEAD
         m.insert(("B1 035", 0), AttackId::B1035BlazikenBlazeKick);
-=======
         m.insert(("B1 031", 0), AttackId::B1031RapidashExSprintingFlare);
->>>>>>> 3e734977
         m.insert(("B1 036", 0), AttackId::B1036MegaBlazikenExMegaBurning);
         m.insert(("B1 052", 0), AttackId::B1052MegaGyaradosExMegaBlaster);
         m.insert(("B1 085", 0), AttackId::B1085MegaAmpharosExLightningLancer);
@@ -542,12 +536,9 @@
         m.insert(("P-A 067", 0), AttackId::A3085CosmogTeleport);
         m.insert(("P-A 070", 0), AttackId::A3041AlolanNinetalesBlizzard);
         m.insert(("P-A 072", 0), AttackId::PA072AlolanGrimerPoison);
-<<<<<<< HEAD
         m.insert(("P-A 079", 0), AttackId::PA079DuskManeNecrozmaBlackMetal);
-=======
         m.insert(("P-A 110", 0), AttackId::A4a010EnteiExBlazingBeatdown);
         m.insert(("P-A 117", 0), AttackId::A4120AbsolLeapOver);
->>>>>>> 3e734977
 
 
         m
