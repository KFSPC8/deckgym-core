// TODO: Probably best to generate this file from database.json via card_enum_generator.rs.
use serde::{Deserialize, Serialize};
use std::collections::HashMap;

#[derive(Debug, Clone, Copy, PartialEq, Eq, Hash, Serialize, Deserialize)]
pub enum AttackId {
    A1003VenusaurMegaDrain,
    A1004VenusaurExGiantBloom,
    A1005CaterpieFindAFriend,
    A1013VileplumeSoothingScent,
    A1017VenomothPoisonPowder,
    A1022ExeggutorStomp,
    A1023ExeggutorExTropicalSwing,
    A1024TangelaAbsorb,
    A1026PinsirDoubleHorn,
    A1029PetililBlot,
    A1030LilligantLeafSupply,
    A1031SkiddoSurpriseAttack,
    A1033CharmanderEmber,
    A1035CharizardFireSpin,
    A1036CharizardExCrimsonStorm,
    A1038NinetalesFlamethrower,
    A1040ArcanineHeatTackle,
    A1041ArcanineExInfernoOnrush,
    A1045FlareonFlamethrower,
    A1046MoltresSkyAttack,
    A1047MoltresExInfernoDance,
    A1052CentiskorchFireBlast,
    A1055BlastoiseHydroPump,
    A1056BlastoiseExHydroBazooka,
    A1057PsyduckHeadache,
    A1063TentacruelPoisonTentacles,
    A1069KinglerKOCrab,
    A1071SeadraWaterArrow,
    A1073SeakingHornHazard,
    A1078GyaradosHyperBeam,
    A1079LaprasHydroPump,
    A1080VaporeonBubbleDrain,
    A1083ArticunoIceBeam,
    A1084ArticunoExBlizzard,
    A1091BruxishSecondStrike,
    A1093FrosmothPowderSnow,
    A1095RaichuThunderbolt,
    A1096PikachuExCircleCircuit,
    A1101ElectabuzzThunderPunch,
    A1102JolteonPinMissile,
    A1103ZapdosRagingThunder,
    A1104ZapdosExThunderingHurricane,
    A1106ZebstrikaThunderSpear,
    A1109EelektrossThunderFang,
    A1111HelioliskQuickAttack,
    A1112PincurchinThunderShock,
    A1115AbraTeleport,
    A1117AlakazamPsychic,
    A1126MrMimeBarrierAttack,
    A1127JynxPsychic,
    A1128MewtwoPowerBlast,
    A1129MewtwoExPsydrive,
    A1136GolurkDoubleLariat,
    A1142PrimeapeFightBack,
    A1149GolemDoubleEdge,
    A1153MarowakExBonemerang,
    A1154HitmonleeStretchKick,
    A1163GrapploctKnockBack,
    A1165ArbokCorner,
    A1171NidokingPoisonHorn,
    A1174GrimerPoisonGas,
    A1178MawileCrunch,
    A1181MeltanAmass,
    A1195WigglytuffExSleepySong,
    A1196MeowthPayDay,
    A1201LickitungContinuousLick,
    A1203KangaskhanDizzyPunch,
    A1213CinccinoDoTheWave,
    A1a001ExeggcuteGrowthSpurt,
    A1a002ExeggutorPsychic,
    A1a003CelebiExPowerfulBloom,
    A1a010PonytaStomp,
    A1a011RapidashRisingLunge,
    A1a016SalazzlePoisonClaws,
    A1a017MagikarpLeapOut,
    A1a021LumineonAquaLiner,
    A1a026RaichuGigashock,
    A1a030DedenneThunderShock,
    A1a041MankeyFocusFist,
    A1a045GolemGuardPress,
    A1a054WhirlipedePoisonSting,
    A1a061EeveeContinuousSteps,
    A2009RoseradePoisonousWhip,
    A2023MagmarStoke,
    A2029InfernapeExFlareBlitz,
    A2035PiplupNap,
    A2049PalkiaExDimensionalStorm,
    A2050ManaphyOceanicGift,
    A2053MagnezoneThunderBlast,
    A2056ElectabuzzCharge,
    A2060LuxrayVoltBolt,
    A2073DrifloonExpand,
    A2084GliscorAcrobatics,
    A2098SneaselDoubleScratch,
    A2103SkuntankPoisonGas,
    A2111SkarmoryMetalArms,
    A2117BronzongGuardPress,
    A2118ProbopassTripleNose,
    A2119DialgaExMetallicTurbo,
    A2131AmbipomDoubleHit,
    A2141ChatotFuryAttack,
    A2a001HeracrossSingleHornThrow,
    A2a057ProbopassExDefensiveUnit,
    A2a071ArceusExUltimateForce,
    A2b001WeedleMultiply,
    A2b002KakunaStringShot,
    A2b003BeedrillExCrushingSpear,
    A2b005SprigatitoCryForHelp,
    A2b007MeowscaradaFightingClaws,
    A2b010CharizardExStoke,
    A2b022PikachuExThunderbolt,
    A2b031AlakazamPsychicSuppression,
    A2b032MrMimeJuggling,
    A2b035GiratinaExChaoticImpact,
    A2b044FlamigoDoubleKick,
    A2b046ArbokVenomousFang,
    A2b047PaldeanWooperPoisonJab,
    A3002AlolanExeggutorTropicalHammer,
    A3010RowletSkillDive,
    A3012DecidueyeExPierceThePain,
    A3019SteeneeDoubleSpin,
    A3020TsareenaThreeKickCombo,
    A3037TurtonatorFireSpin,
    A3040AlolanVulpixCallForthCold,
    A3041AlolanNinetalesBlizzard,
    A3043CloysterGuardPress,
    A3070SableyeCorner,
    A3071SpoinkPsycharge,
    A3085CosmogTeleport,
    A3086CosmoemStiffen,
    A3112AbsolUnseenClaw,
    A3114GarbodorSuperPoisonBreath,
    A3116ToxapexSpikeCannon,
    A3122SolgaleoExSolBreaker,
    A3a003RowletFuryAttack,
    A3a004DartrixSkillDive,
    A3a005DecidueyeSnipingArrow,
    A3a006BuzzwoleExBigBeat,
    A3a007PheromosaJumpBlues,
    A3a019TapuKokoExPlasmaHurricane,
    A3a033LycanrocExLycanfang,
    A3a042NihilegoNewWave,
    A3a043GuzzlordExGrindcore,
    A3a044Poipole2Step,
    A3a045NaganadelElectroHouse,
    A3a047AlolanDugtrioExTripletHeadbutt,
    A3a053StakatakaBrassRock,
    A3a060TypeNullQuickBlow,
    A3a061SilvallyBraveBuddies,
    A3a062CelesteelaMoombahton,
    A3b009FlareonExFireSpin,
    A3b010TorkoalFlamethrower,
    A3b013IncineroarDarkestLariat,
    A3b014SalanditEmber,
    A3b020VanilluxeDoubleSpin,
    A3b053DragoniteExGigaImpact,
    A3b055EeveeCollect,
    A3b058AipomDoubleHit,
    A4001OddishPoisonPowder,
    A4021ShuckleExTripleSlap,
    A4026NinetalesScorchingBreath,
    A4032MagbyToastyToss,
    A4053QwilfishPoisonSting,
    A4066PichuCracklyToss,
    A4077CleffaTwinklyCall,
    A4102HitmontopPiercingSpin,
    A4104PupitarGuardPress,
    A4105BinacleDualChop,
    A4107ZubatVenomousFang,
    A4108GolbatVenomousFang,
    A4109CrobatExVenomousSlash,
    A4120AbsolLeapOver,
    A4124SkarmoryExSteelWing,
    A4134EeveeFindAFriend,
    A4146UrsaringSwingAround,
    A4149LugiaExElementalBlast,
    A4a010EnteiExBlazingBeatdown,
    A4a015TentacoolPoisonSting,
    A4a020SuicuneExCrystalWaltz,
    A4a021FeebasLeapOut,
    A4a023MantykeSplashyToss,
    A4a025RaikouExVoltaicBullet,
    B1002MegaPinsirExCriticalScissors,
    B1031RapidashExSprintingFlare,
    B1035BlazikenBlazeKick,
    B1036MegaBlazikenExMegaBurning,
    B1050MagikarpWaterfallEvolution,
    B1052MegaGyaradosExMegaBlaster,
    B1085MegaAmpharosExLightningLancer,
    B1088LuxrayFlashImpact,
    B1101SableyeDirtyThrow,
    B1102MegaAltariaExMegaHarmony,
    B1106JirachiStarDrop,
    B1109ChinglingJinglyNoise,
    B1150AbsolOminousClaw,
    B1151MegaAbsolExDarknessClaw,
    B1157HydreigonHyperRay,
<<<<<<< HEAD
    B1196SwabluSing,
=======
    B1161MareaniePoisonSting,
    PA056EkansPoisonSting,
>>>>>>> 8cc7fda7
    PA072AlolanGrimerPoisonGas,
    PA079DuskManeNecrozmaBlackMetal,
}

// Create a static HashMap for fast (pokemon, index) lookup
lazy_static::lazy_static! {
    static ref ATTACK_ID_MAP: HashMap<(&'static str, usize), AttackId> = {
        let mut m = HashMap::new();
        m.insert(("A1 003", 0), AttackId::A1003VenusaurMegaDrain);
        m.insert(("A1 004", 1), AttackId::A1004VenusaurExGiantBloom);
        m.insert(("A1 005", 0), AttackId::A1005CaterpieFindAFriend);
        m.insert(("A1 013", 0), AttackId::A1013VileplumeSoothingScent);
        m.insert(("A1 017", 0), AttackId::A1017VenomothPoisonPowder);
        m.insert(("A1 022", 0), AttackId::A1022ExeggutorStomp);
        m.insert(("A1 023", 0), AttackId::A1023ExeggutorExTropicalSwing);
        m.insert(("A1 024", 0), AttackId::A1024TangelaAbsorb);
        m.insert(("A1 026", 0), AttackId::A1026PinsirDoubleHorn);
        m.insert(("A1 029", 0), AttackId::A1029PetililBlot);
        m.insert(("A1 030", 0), AttackId::A1030LilligantLeafSupply);
        m.insert(("A1 031", 0), AttackId::A1031SkiddoSurpriseAttack);
        m.insert(("A1 033", 0), AttackId::A1033CharmanderEmber);
        m.insert(("A1 035", 0), AttackId::A1035CharizardFireSpin);
        m.insert(("A1 036", 1), AttackId::A1036CharizardExCrimsonStorm);
        m.insert(("A1 038", 0), AttackId::A1038NinetalesFlamethrower);
        m.insert(("A1 040", 0), AttackId::A1040ArcanineHeatTackle);
        m.insert(("A1 041", 0), AttackId::A1041ArcanineExInfernoOnrush);
        m.insert(("A1 045", 0), AttackId::A1045FlareonFlamethrower);
        m.insert(("A1 046", 0), AttackId::A1046MoltresSkyAttack);
        m.insert(("A1 047", 0), AttackId::A1047MoltresExInfernoDance);
        m.insert(("A1 052", 0), AttackId::A1052CentiskorchFireBlast);
        m.insert(("A1 055", 0), AttackId::A1055BlastoiseHydroPump);
        m.insert(("A1 056", 1), AttackId::A1056BlastoiseExHydroBazooka);
        m.insert(("A1 057", 0), AttackId::A1057PsyduckHeadache);
        m.insert(("A1 063", 0), AttackId::A1063TentacruelPoisonTentacles);
        m.insert(("A1 069", 0), AttackId::A1069KinglerKOCrab);
        m.insert(("A1 071", 0), AttackId::A1071SeadraWaterArrow);
        m.insert(("A1 073", 0), AttackId::A1073SeakingHornHazard);
        m.insert(("A1 078", 0), AttackId::A1078GyaradosHyperBeam);
        m.insert(("A1 079", 0), AttackId::A1079LaprasHydroPump);
        m.insert(("A1 080", 0), AttackId::A1080VaporeonBubbleDrain);
        m.insert(("A1 083", 0), AttackId::A1083ArticunoIceBeam);
        m.insert(("A1 084", 1), AttackId::A1084ArticunoExBlizzard);
        m.insert(("A1 091", 0), AttackId::A1091BruxishSecondStrike);
        m.insert(("A1 093", 0), AttackId::A1093FrosmothPowderSnow);
        m.insert(("A1 095", 0), AttackId::A1095RaichuThunderbolt);
        m.insert(("A1 096", 0), AttackId::A1096PikachuExCircleCircuit);
        m.insert(("A1 101", 0), AttackId::A1101ElectabuzzThunderPunch);
        m.insert(("A1 102", 0), AttackId::A1102JolteonPinMissile);
        m.insert(("A1 103", 0), AttackId::A1103ZapdosRagingThunder);
        m.insert(("A1 104", 1), AttackId::A1104ZapdosExThunderingHurricane);
        m.insert(("A1 106", 0), AttackId::A1106ZebstrikaThunderSpear);
        m.insert(("A1 109", 0), AttackId::A1109EelektrossThunderFang);
        m.insert(("A1 111", 0), AttackId::A1111HelioliskQuickAttack);
        m.insert(("A1 112", 0), AttackId::A1112PincurchinThunderShock);
        m.insert(("A1 115", 0), AttackId::A1115AbraTeleport);
        m.insert(("A1 117", 0), AttackId::A1117AlakazamPsychic);
        m.insert(("A1 126", 0), AttackId::A1126MrMimeBarrierAttack);
        m.insert(("A1 127", 0), AttackId::A1127JynxPsychic);
        m.insert(("A1 128", 0), AttackId::A1128MewtwoPowerBlast);
        m.insert(("A1 129", 1), AttackId::A1129MewtwoExPsydrive);
        m.insert(("A1 136", 0), AttackId::A1136GolurkDoubleLariat);
        m.insert(("A1 142", 0), AttackId::A1142PrimeapeFightBack);
        m.insert(("A1 149", 0), AttackId::A1149GolemDoubleEdge);
        m.insert(("A1 153", 0), AttackId::A1153MarowakExBonemerang);
        m.insert(("A1 154", 0), AttackId::A1154HitmonleeStretchKick);
        m.insert(("A1 163", 0), AttackId::A1163GrapploctKnockBack);
        m.insert(("A1 165", 0), AttackId::A1165ArbokCorner);
        m.insert(("A1 171", 0), AttackId::A1171NidokingPoisonHorn);
        m.insert(("A1 174", 0), AttackId::A1174GrimerPoisonGas);
        m.insert(("A1 178", 0), AttackId::A1178MawileCrunch);
        m.insert(("A1 181", 0), AttackId::A1181MeltanAmass);
        m.insert(("A1 195", 0), AttackId::A1195WigglytuffExSleepySong);
        m.insert(("A1 196", 0), AttackId::A1196MeowthPayDay);
        m.insert(("A1 201", 0), AttackId::A1201LickitungContinuousLick);
        m.insert(("A1 203", 0), AttackId::A1203KangaskhanDizzyPunch);
        m.insert(("A1 213", 0), AttackId::A1213CinccinoDoTheWave);
        // Full Arts A1
        m.insert(("A1 229", 0), AttackId::A1026PinsirDoubleHorn);
        m.insert(("A1 230", 0), AttackId::A1033CharmanderEmber);
        m.insert(("A1 233", 0), AttackId::A1078GyaradosHyperBeam);
        m.insert(("A1 234", 0), AttackId::A1079LaprasHydroPump);
        m.insert(("A1 236", 0), AttackId::A1117AlakazamPsychic);
        m.insert(("A1 241", 0), AttackId::A1171NidokingPoisonHorn);
        m.insert(("A1 246", 0), AttackId::A1196MeowthPayDay);
        m.insert(("A1 251", 1), AttackId::A1004VenusaurExGiantBloom);
        m.insert(("A1 252", 0), AttackId::A1023ExeggutorExTropicalSwing);
        m.insert(("A1 253", 1), AttackId::A1036CharizardExCrimsonStorm);
        m.insert(("A1 254", 0), AttackId::A1041ArcanineExInfernoOnrush);
        m.insert(("A1 255", 0), AttackId::A1047MoltresExInfernoDance);
        m.insert(("A1 256", 1), AttackId::A1056BlastoiseExHydroBazooka);
        m.insert(("A1 258", 1), AttackId::A1084ArticunoExBlizzard);
        m.insert(("A1 259", 0), AttackId::A1096PikachuExCircleCircuit);
        m.insert(("A1 260", 1), AttackId::A1104ZapdosExThunderingHurricane);
        m.insert(("A1 262", 1), AttackId::A1129MewtwoExPsydrive);
        m.insert(("A1 264", 0), AttackId::A1153MarowakExBonemerang);
        m.insert(("A1 265", 0), AttackId::A1195WigglytuffExSleepySong);
        m.insert(("A1 274", 0), AttackId::A1047MoltresExInfernoDance);
        m.insert(("A1 275", 1), AttackId::A1084ArticunoExBlizzard);
        m.insert(("A1 276", 1), AttackId::A1104ZapdosExThunderingHurricane);
        m.insert(("A1 279", 0), AttackId::A1195WigglytuffExSleepySong);
        m.insert(("A1 280", 1), AttackId::A1036CharizardExCrimsonStorm);
        m.insert(("A1 281", 0), AttackId::A1096PikachuExCircleCircuit);
        m.insert(("A1 282", 1), AttackId::A1129MewtwoExPsydrive);
        m.insert(("A1 284", 1), AttackId::A1036CharizardExCrimsonStorm);
        m.insert(("A1 285", 0), AttackId::A1096PikachuExCircleCircuit);
        m.insert(("A1 286", 1), AttackId::A1129MewtwoExPsydrive);

        // A1a
        m.insert(("A1a 001", 0), AttackId::A1a001ExeggcuteGrowthSpurt);
        m.insert(("A1a 002", 0), AttackId::A1a002ExeggutorPsychic);
        m.insert(("A1a 003", 0), AttackId::A1a003CelebiExPowerfulBloom);
        m.insert(("A1a 010", 0), AttackId::A1a010PonytaStomp);
        m.insert(("A1a 011", 0), AttackId::A1a011RapidashRisingLunge);
        m.insert(("A1a 016", 0), AttackId::A1a016SalazzlePoisonClaws);
        m.insert(("A1a 017", 0), AttackId::A1a017MagikarpLeapOut);
        m.insert(("A1a 021", 0), AttackId::A1a021LumineonAquaLiner);
        m.insert(("A1a 026", 0), AttackId::A1a026RaichuGigashock);
        m.insert(("A1a 030", 0), AttackId::A1a030DedenneThunderShock);
        m.insert(("A1a 041", 0), AttackId::A1a041MankeyFocusFist);
        m.insert(("A1a 045", 0), AttackId::A1a045GolemGuardPress);
        m.insert(("A1a 054", 0), AttackId::A1a054WhirlipedePoisonSting);
        m.insert(("A1a 061", 0), AttackId::A1a061EeveeContinuousSteps);
        // Full Arts A1a
        m.insert(("A1a 069", 0), AttackId::A1a002ExeggutorPsychic);
        m.insert(("A1a 073", 0), AttackId::A1a030DedenneThunderShock);
        m.insert(("A1a 075", 0), AttackId::A1a003CelebiExPowerfulBloom);
        m.insert(("A1a 085", 0), AttackId::A1a003CelebiExPowerfulBloom);

        // A2
        m.insert(("A2 009", 0), AttackId::A2009RoseradePoisonousWhip);
        m.insert(("A2 023", 0), AttackId::A2023MagmarStoke);
        m.insert(("A2 029", 0), AttackId::A2029InfernapeExFlareBlitz);
        m.insert(("A2 035", 0), AttackId::A2035PiplupNap);
        m.insert(("A2 049", 1), AttackId::A2049PalkiaExDimensionalStorm);
        m.insert(("A2 050", 0), AttackId::A2050ManaphyOceanicGift);
        m.insert(("A2 053", 0), AttackId::A2053MagnezoneThunderBlast);
        m.insert(("A2 056", 0), AttackId::A2056ElectabuzzCharge);
        m.insert(("A2 060", 0), AttackId::A2060LuxrayVoltBolt);
        m.insert(("A2 073", 0), AttackId::A2073DrifloonExpand);
        m.insert(("A2 084", 0), AttackId::A2084GliscorAcrobatics);
        m.insert(("A2 098", 0), AttackId::A2098SneaselDoubleScratch);
        m.insert(("A2 103", 0), AttackId::A2103SkuntankPoisonGas);
        m.insert(("A2 111", 0), AttackId::A2111SkarmoryMetalArms);
        m.insert(("A2 117", 0), AttackId::A2117BronzongGuardPress);
        m.insert(("A2 118", 0), AttackId::A2118ProbopassTripleNose);
        m.insert(("A2 119", 0), AttackId::A2119DialgaExMetallicTurbo);
        m.insert(("A2 131", 0), AttackId::A2131AmbipomDoubleHit);
        m.insert(("A2 141", 0), AttackId::A2141ChatotFuryAttack);
        m.insert(("A2 162", 0), AttackId::A2050ManaphyOceanicGift);
        m.insert(("A2 165", 0), AttackId::A2073DrifloonExpand);
        m.insert(("A2 181", 0), AttackId::A2029InfernapeExFlareBlitz);
        m.insert(("A2 182", 1), AttackId::A2049PalkiaExDimensionalStorm);
        m.insert(("A2 188", 0), AttackId::A2119DialgaExMetallicTurbo);
        m.insert(("A2 197", 0), AttackId::A2029InfernapeExFlareBlitz);
        m.insert(("A2 204", 1), AttackId::A2049PalkiaExDimensionalStorm);
        m.insert(("A2 205", 0), AttackId::A2119DialgaExMetallicTurbo);
        m.insert(("A2 206", 1), AttackId::A2049PalkiaExDimensionalStorm);
        m.insert(("A2 207", 0), AttackId::A2119DialgaExMetallicTurbo);

        // A2a
        m.insert(("A2a 001", 0), AttackId::A2a001HeracrossSingleHornThrow);
        m.insert(("A2a 057", 0), AttackId::A2a057ProbopassExDefensiveUnit);
        m.insert(("A2a 071", 0), AttackId::A2a071ArceusExUltimateForce);
        m.insert(("A2a 085", 0), AttackId::A2a057ProbopassExDefensiveUnit);
        m.insert(("A2a 086", 0), AttackId::A2a071ArceusExUltimateForce);
        m.insert(("A2a 094", 0), AttackId::A2a057ProbopassExDefensiveUnit);
        m.insert(("A2a 095", 0), AttackId::A2a071ArceusExUltimateForce);
        m.insert(("A2a 096", 0), AttackId::A2a071ArceusExUltimateForce);

        // A2b
        m.insert(("A2b 001", 0), AttackId::A2b001WeedleMultiply);
        m.insert(("A2b 002", 0), AttackId::A2b002KakunaStringShot);
        m.insert(("A2b 003", 0), AttackId::A2b003BeedrillExCrushingSpear);
        m.insert(("A2b 005", 0), AttackId::A2b005SprigatitoCryForHelp);
        m.insert(("A2b 007", 0), AttackId::A2b007MeowscaradaFightingClaws);
        m.insert(("A2b 010", 0), AttackId::A2b010CharizardExStoke);
        m.insert(("A2b 022", 0), AttackId::A2b022PikachuExThunderbolt);
        m.insert(("A2b 031", 0), AttackId::A2b031AlakazamPsychicSuppression);
        m.insert(("A2b 032", 0), AttackId::A2b032MrMimeJuggling);
        m.insert(("A2b 035", 0), AttackId::A2b035GiratinaExChaoticImpact);
        m.insert(("A2b 044", 0), AttackId::A2b044FlamigoDoubleKick);
        m.insert(("A2b 046", 0), AttackId::A2b046ArbokVenomousFang);
        m.insert(("A2b 047", 0), AttackId::A2b047PaldeanWooperPoisonJab);
        m.insert(("A2b 073", 0), AttackId::A2b007MeowscaradaFightingClaws);
        m.insert(("A2b 079", 0), AttackId::A2b003BeedrillExCrushingSpear);
        m.insert(("A2b 080", 0), AttackId::A2b010CharizardExStoke);
        m.insert(("A2b 082", 0), AttackId::A2b022PikachuExThunderbolt);
        m.insert(("A2b 083", 0), AttackId::A2b035GiratinaExChaoticImpact);
        m.insert(("A2b 092", 0), AttackId::A2b022PikachuExThunderbolt);
        m.insert(("A2b 096", 0), AttackId::A2b035GiratinaExChaoticImpact);
        m.insert(("A2b 097", 0), AttackId::A2b001WeedleMultiply);
        m.insert(("A2b 098", 0), AttackId::A2b002KakunaStringShot);
        m.insert(("A2b 107", 0), AttackId::A2b003BeedrillExCrushingSpear);
        m.insert(("A2b 108", 0), AttackId::A2b010CharizardExStoke);

        // A3
        m.insert(("A3 002", 0), AttackId::A3002AlolanExeggutorTropicalHammer);
        m.insert(("A3 010", 0), AttackId::A3010RowletSkillDive);
        m.insert(("A3 012", 0), AttackId::A3012DecidueyeExPierceThePain);
        m.insert(("A3 019", 0), AttackId::A3019SteeneeDoubleSpin);
        m.insert(("A3 020", 0), AttackId::A3020TsareenaThreeKickCombo);
        m.insert(("A3 037", 0), AttackId::A3037TurtonatorFireSpin);
        m.insert(("A3 040", 0), AttackId::A3040AlolanVulpixCallForthCold);
        m.insert(("A3 041", 0), AttackId::A3041AlolanNinetalesBlizzard);
        m.insert(("A3 043", 0), AttackId::A3043CloysterGuardPress);
        m.insert(("A3 070", 0), AttackId::A3070SableyeCorner);
        m.insert(("A3 071", 0), AttackId::A3071SpoinkPsycharge);
        m.insert(("A3 085", 0), AttackId::A3085CosmogTeleport);
        m.insert(("A3 086", 0), AttackId::A3086CosmoemStiffen);
        m.insert(("A3 112", 0), AttackId::A3112AbsolUnseenClaw);
        m.insert(("A3 114", 0), AttackId::A3114GarbodorSuperPoisonBreath);
        m.insert(("A3 116", 0), AttackId::A3116ToxapexSpikeCannon);
        m.insert(("A3 122", 0), AttackId::A3122SolgaleoExSolBreaker);
        m.insert(("A3 156", 0), AttackId::A3002AlolanExeggutorTropicalHammer);
        m.insert(("A3 158", 0), AttackId::A3020TsareenaThreeKickCombo);
        m.insert(("A3 161", 0), AttackId::A3037TurtonatorFireSpin);
        m.insert(("A3 162", 0), AttackId::A3040AlolanVulpixCallForthCold);
        m.insert(("A3 171", 0), AttackId::A3085CosmogTeleport);
        m.insert(("A3 180", 0), AttackId::A3012DecidueyeExPierceThePain);
        m.insert(("A3 189", 0), AttackId::A3122SolgaleoExSolBreaker);
        m.insert(("A3 198", 0), AttackId::A3012DecidueyeExPierceThePain);
        m.insert(("A3 207", 0), AttackId::A3122SolgaleoExSolBreaker);
        m.insert(("A3 212", 0), AttackId::A1003VenusaurMegaDrain);
        m.insert(("A3 214", 0), AttackId::A1a002ExeggutorPsychic);
        m.insert(("A3 217", 0), AttackId::A1055BlastoiseHydroPump);
        m.insert(("A3 230", 1), AttackId::A1004VenusaurExGiantBloom);
        m.insert(("A3 231", 0), AttackId::A1023ExeggutorExTropicalSwing);
        m.insert(("A3 232", 1), AttackId::A1056BlastoiseExHydroBazooka);
        m.insert(("A3 236", 0), AttackId::A1153MarowakExBonemerang);
        m.insert(("A3 237", 0), AttackId::A1195WigglytuffExSleepySong);
        m.insert(("A3 239", 0), AttackId::A3122SolgaleoExSolBreaker);

        // A3a
        m.insert(("A3a 003", 0), AttackId::A3a003RowletFuryAttack);
        m.insert(("A3a 004", 0), AttackId::A3a004DartrixSkillDive);
        m.insert(("A3a 005", 0), AttackId::A3a005DecidueyeSnipingArrow);
        m.insert(("A3a 006", 1), AttackId::A3a006BuzzwoleExBigBeat);
        m.insert(("A3a 007", 0), AttackId::A3a007PheromosaJumpBlues);
        m.insert(("A3a 019", 0), AttackId::A3a019TapuKokoExPlasmaHurricane);
        m.insert(("A3a 033", 0), AttackId::A3a033LycanrocExLycanfang);
        m.insert(("A3a 042", 0), AttackId::A3a042NihilegoNewWave);
        m.insert(("A3a 043", 0), AttackId::A3a043GuzzlordExGrindcore);
        m.insert(("A3a 044", 0), AttackId::A3a044Poipole2Step);
        m.insert(("A3a 045", 0), AttackId::A3a045NaganadelElectroHouse);
        m.insert(("A3a 047", 0), AttackId::A3a047AlolanDugtrioExTripletHeadbutt);
        m.insert(("A3a 053", 0), AttackId::A3a053StakatakaBrassRock);
        m.insert(("A3a 060", 0), AttackId::A3a060TypeNullQuickBlow);
        m.insert(("A3a 061", 0), AttackId::A3a061SilvallyBraveBuddies);
        m.insert(("A3a 062", 0), AttackId::A3a062CelesteelaMoombahton);
        m.insert(("A3a 070", 0), AttackId::A3a003RowletFuryAttack);
        m.insert(("A3a 071", 0), AttackId::A3a007PheromosaJumpBlues);
        m.insert(("A3a 074", 0), AttackId::A3a061SilvallyBraveBuddies);
        m.insert(("A3a 075", 0), AttackId::A3a062CelesteelaMoombahton);
        m.insert(("A3a 076", 1), AttackId::A3a006BuzzwoleExBigBeat);
        m.insert(("A3a 077", 0), AttackId::A3a019TapuKokoExPlasmaHurricane);
        m.insert(("A3a 078", 0), AttackId::A3a033LycanrocExLycanfang);
        m.insert(("A3a 079", 0), AttackId::A3a043GuzzlordExGrindcore);
        m.insert(("A3a 080", 0), AttackId::A3a047AlolanDugtrioExTripletHeadbutt);
        m.insert(("A3a 084", 0), AttackId::A3a019TapuKokoExPlasmaHurricane);
        m.insert(("A3a 085", 0), AttackId::A3a033LycanrocExLycanfang);
        m.insert(("A3a 086", 0), AttackId::A3a043GuzzlordExGrindcore);
        m.insert(("A3a 087", 0), AttackId::A3a047AlolanDugtrioExTripletHeadbutt);
        m.insert(("A3a 088", 1), AttackId::A3a006BuzzwoleExBigBeat);
        m.insert(("A3a 090", 0), AttackId::A1040ArcanineHeatTackle);
        m.insert(("A3a 094", 0), AttackId::A1127JynxPsychic);
        m.insert(("A3a 099", 0), AttackId::A1a003CelebiExPowerfulBloom);
        m.insert(("A3a 100", 0), AttackId::A1041ArcanineExInfernoOnrush);
        m.insert(("A3a 103", 0), AttackId::A3a042NihilegoNewWave);

        // A3b
        m.insert(("A3b 009", 0), AttackId::A3b009FlareonExFireSpin);
        m.insert(("A3b 010", 0), AttackId::A3b010TorkoalFlamethrower);
        m.insert(("A3b 013", 0), AttackId::A3b013IncineroarDarkestLariat);
        m.insert(("A3b 014", 0), AttackId::A3b014SalanditEmber);
        m.insert(("A3b 020", 0), AttackId::A3b020VanilluxeDoubleSpin);
        m.insert(("A3b 053", 0), AttackId::A3b053DragoniteExGigaImpact);
        m.insert(("A3b 055", 0), AttackId::A3b055EeveeCollect);
        m.insert(("A3b 058", 0), AttackId::A3b058AipomDoubleHit);
        m.insert(("A3b 078", 0), AttackId::A3b055EeveeCollect);
        m.insert(("A3b 079", 0), AttackId::A3b009FlareonExFireSpin);
        m.insert(("A3b 082", 0), AttackId::A3b053DragoniteExGigaImpact);
        m.insert(("A3b 087", 0), AttackId::A3b009FlareonExFireSpin);
        m.insert(("A3b 090", 0), AttackId::A3b053DragoniteExGigaImpact);
        m.insert(("A3b 094", 0), AttackId::A1079LaprasHydroPump);
        m.insert(("A3b 101", 0), AttackId::A1165ArbokCorner);
        m.insert(("A3b 103", 0), AttackId::A1047MoltresExInfernoDance);
        m.insert(("A3b 104", 1), AttackId::A1084ArticunoExBlizzard);
        m.insert(("A3b 105", 1), AttackId::A1104ZapdosExThunderingHurricane);

        // A4
        m.insert(("A4 001", 0), AttackId::A4001OddishPoisonPowder);
        m.insert(("A4 021", 0), AttackId::A4021ShuckleExTripleSlap);
        m.insert(("A4 026", 0), AttackId::A4026NinetalesScorchingBreath);
        m.insert(("A4 032", 0), AttackId::A4032MagbyToastyToss);
        m.insert(("A4 053", 0), AttackId::A4053QwilfishPoisonSting);
        m.insert(("A4 066", 0), AttackId::A4066PichuCracklyToss);
        m.insert(("A4 077", 0), AttackId::A4077CleffaTwinklyCall);
        m.insert(("A4 102", 0), AttackId::A4102HitmontopPiercingSpin);
        m.insert(("A4 104", 0), AttackId::A4104PupitarGuardPress);
        m.insert(("A4 105", 0), AttackId::A4105BinacleDualChop);
        m.insert(("A4 107", 0), AttackId::A4107ZubatVenomousFang);
        m.insert(("A4 108", 0), AttackId::A4108GolbatVenomousFang);
        m.insert(("A4 109", 0), AttackId::A4109CrobatExVenomousSlash);
        m.insert(("A4 120", 0), AttackId::A4120AbsolLeapOver);
        m.insert(("A4 124", 0), AttackId::A4124SkarmoryExSteelWing);
        m.insert(("A4 134", 0), AttackId::A4134EeveeFindAFriend);
        m.insert(("A4 146", 0), AttackId::A4146UrsaringSwingAround);
        m.insert(("A4 149", 0), AttackId::A4149LugiaExElementalBlast);
        m.insert(("A4 166", 0), AttackId::A4032MagbyToastyToss);
        m.insert(("A4 168", 0), AttackId::A4053QwilfishPoisonSting);
        m.insert(("A4 171", 0), AttackId::A4066PichuCracklyToss);
        m.insert(("A4 186", 0), AttackId::A4021ShuckleExTripleSlap);
        m.insert(("A4 192", 0), AttackId::A4109CrobatExVenomousSlash);
        m.insert(("A4 194", 0), AttackId::A4124SkarmoryExSteelWing);
        m.insert(("A4 195", 0), AttackId::A4149LugiaExElementalBlast);
        m.insert(("A4 202", 0), AttackId::A4021ShuckleExTripleSlap);
        m.insert(("A4 207", 0), AttackId::A4109CrobatExVenomousSlash);
        m.insert(("A4 209", 0), AttackId::A4124SkarmoryExSteelWing);
        m.insert(("A4 211", 0), AttackId::A4149LugiaExElementalBlast);
        m.insert(("A4 214", 0), AttackId::A1a017MagikarpLeapOut);
        m.insert(("A4 216", 0), AttackId::A1080VaporeonBubbleDrain);
        m.insert(("A4 221", 0), AttackId::A1a041MankeyFocusFist);
        m.insert(("A4 222", 0), AttackId::A1142PrimeapeFightBack);
        m.insert(("A4 228", 0), AttackId::A1171NidokingPoisonHorn);
        m.insert(("A4 231", 0), AttackId::A4134EeveeFindAFriend);
        m.insert(("A4 241", 0), AttackId::A4149LugiaExElementalBlast);

        // A4a
        m.insert(("A4a 010", 0), AttackId::A4a010EnteiExBlazingBeatdown);
        m.insert(("A4a 015", 0), AttackId::A4a015TentacoolPoisonSting);
        m.insert(("A4a 020", 0), AttackId::A4a020SuicuneExCrystalWaltz);
        m.insert(("A4a 021", 0), AttackId::A4a021FeebasLeapOut);
        m.insert(("A4a 023", 0), AttackId::A4a023MantykeSplashyToss);
        m.insert(("A4a 025", 0), AttackId::A4a025RaikouExVoltaicBullet);
        m.insert(("A4a 079", 0), AttackId::A4a010EnteiExBlazingBeatdown);
        m.insert(("A4a 080", 0), AttackId::A4a020SuicuneExCrystalWaltz);
        m.insert(("A4a 081", 0), AttackId::A4a025RaikouExVoltaicBullet);
        m.insert(("A4a 087", 0), AttackId::A4a010EnteiExBlazingBeatdown);
        m.insert(("A4a 088", 0), AttackId::A4a025RaikouExVoltaicBullet);
        m.insert(("A4a 090", 0), AttackId::A4a020SuicuneExCrystalWaltz);
        m.insert(("A4a 093", 0), AttackId::A1057PsyduckHeadache);
        m.insert(("A4a 096", 0), AttackId::A1069KinglerKOCrab);
        m.insert(("A4a 100", 0), AttackId::A2b047PaldeanWooperPoisonJab);
        m.insert(("A4a 101", 0), AttackId::A2029InfernapeExFlareBlitz);
        m.insert(("A4a 105", 0), AttackId::A4a023MantykeSplashyToss);

        // A4b
        m.insert(("A4b 005", 1), AttackId::A1004VenusaurExGiantBloom);
        m.insert(("A4b 006", 0), AttackId::A2b001WeedleMultiply);
        m.insert(("A4b 007", 0), AttackId::A2b001WeedleMultiply);
        m.insert(("A4b 008", 0), AttackId::A2b002KakunaStringShot);
        m.insert(("A4b 009", 0), AttackId::A2b002KakunaStringShot);
        m.insert(("A4b 010", 0), AttackId::A2b003BeedrillExCrushingSpear);
        m.insert(("A4b 013", 0), AttackId::A1023ExeggutorExTropicalSwing);
        m.insert(("A4b 023", 0), AttackId::A4021ShuckleExTripleSlap);
        m.insert(("A4b 024", 0), AttackId::A1a003CelebiExPowerfulBloom);
        m.insert(("A4b 038", 0), AttackId::A3010RowletSkillDive);
        m.insert(("A4b 039", 0), AttackId::A3010RowletSkillDive);
        m.insert(("A4b 042", 0), AttackId::A3012DecidueyeExPierceThePain);
        m.insert(("A4b 044", 1), AttackId::A3a006BuzzwoleExBigBeat);
        m.insert(("A4b 045", 0), AttackId::A3a007PheromosaJumpBlues);
        m.insert(("A4b 046", 0), AttackId::A3a007PheromosaJumpBlues);
        m.insert(("A4b 049", 0), AttackId::A2b005SprigatitoCryForHelp);
        m.insert(("A4b 050", 0), AttackId::A2b005SprigatitoCryForHelp);
        m.insert(("A4b 053", 0), AttackId::A2b007MeowscaradaFightingClaws);
        m.insert(("A4b 054", 0), AttackId::A2b007MeowscaradaFightingClaws);
        m.insert(("A4b 055", 0), AttackId::A1033CharmanderEmber);
        m.insert(("A4b 056", 0), AttackId::A1033CharmanderEmber);
        m.insert(("A4b 059", 1), AttackId::A1036CharizardExCrimsonStorm);
        m.insert(("A4b 060", 0), AttackId::A2b010CharizardExStoke);
        m.insert(("A4b 063", 0), AttackId::A1041ArcanineExInfernoOnrush);
        m.insert(("A4b 066", 0), AttackId::A3b009FlareonExFireSpin);
        m.insert(("A4b 067", 0), AttackId::A1047MoltresExInfernoDance);
        m.insert(("A4b 069", 0), AttackId::A3b010TorkoalFlamethrower);
        m.insert(("A4b 070", 0), AttackId::A3b010TorkoalFlamethrower);
        m.insert(("A4b 075", 0), AttackId::A2029InfernapeExFlareBlitz);
        m.insert(("A4b 087", 1), AttackId::A1056BlastoiseExHydroBazooka);
        m.insert(("A4b 096", 0), AttackId::A1a017MagikarpLeapOut);
        m.insert(("A4b 097", 0), AttackId::A1a017MagikarpLeapOut);
        m.insert(("A4b 101", 1), AttackId::A1084ArticunoExBlizzard);
        m.insert(("A4b 107", 1), AttackId::A2049PalkiaExDimensionalStorm);
        m.insert(("A4b 108", 0), AttackId::A2050ManaphyOceanicGift);
        m.insert(("A4b 109", 0), AttackId::A2050ManaphyOceanicGift);
        m.insert(("A4b 131", 0), AttackId::A1096PikachuExCircleCircuit);
        m.insert(("A4b 132", 0), AttackId::A2b022PikachuExThunderbolt);
        m.insert(("A4b 137", 0), AttackId::A2053MagnezoneThunderBlast);
        m.insert(("A4b 138", 0), AttackId::A2053MagnezoneThunderBlast);
        m.insert(("A4b 139", 1), AttackId::A1104ZapdosExThunderingHurricane);
        m.insert(("A4b 148", 0), AttackId::A3a019TapuKokoExPlasmaHurricane);
        m.insert(("A4b 156", 0), AttackId::A1127JynxPsychic);
        m.insert(("A4b 157", 0), AttackId::A1127JynxPsychic);
        m.insert(("A4b 158", 1), AttackId::A1129MewtwoExPsydrive);
        m.insert(("A4b 172", 0), AttackId::A2b035GiratinaExChaoticImpact);
        m.insert(("A4b 180", 0), AttackId::A3085CosmogTeleport);
        m.insert(("A4b 181", 0), AttackId::A3085CosmogTeleport);
        m.insert(("A4b 182", 0), AttackId::A3086CosmoemStiffen);
        m.insert(("A4b 183", 0), AttackId::A3086CosmoemStiffen);
        m.insert(("A4b 196", 0), AttackId::A1153MarowakExBonemerang);
        m.insert(("A4b 222", 0), AttackId::A3a033LycanrocExLycanfang);
        m.insert(("A4b 232", 0), AttackId::A4109CrobatExVenomousSlash);
        m.insert(("A4b 236", 0), AttackId::A2b047PaldeanWooperPoisonJab);
        m.insert(("A4b 237", 0), AttackId::A2b047PaldeanWooperPoisonJab);
        m.insert(("A4b 242", 0), AttackId::A2098SneaselDoubleScratch);
        m.insert(("A4b 243", 0), AttackId::A2098SneaselDoubleScratch);
        m.insert(("A4b 246", 0), AttackId::A3a042NihilegoNewWave);
        m.insert(("A4b 247", 0), AttackId::A3a042NihilegoNewWave);
        m.insert(("A4b 248", 0), AttackId::A3a043GuzzlordExGrindcore);
        m.insert(("A4b 251", 0), AttackId::A3a047AlolanDugtrioExTripletHeadbutt);
        m.insert(("A4b 252", 0), AttackId::A4124SkarmoryExSteelWing);
        m.insert(("A4b 253", 0), AttackId::A2a057ProbopassExDefensiveUnit);
        m.insert(("A4b 254", 0), AttackId::A2119DialgaExMetallicTurbo);
        m.insert(("A4b 259", 0), AttackId::A3122SolgaleoExSolBreaker);
        m.insert(("A4b 271", 0), AttackId::A3b053DragoniteExGigaImpact);
        m.insert(("A4b 279", 0), AttackId::A1195WigglytuffExSleepySong);
        m.insert(("A4b 285", 0), AttackId::A3b055EeveeCollect);
        m.insert(("A4b 286", 0), AttackId::A3b055EeveeCollect);
        m.insert(("A4b 289", 0), AttackId::A4149LugiaExElementalBlast);
        m.insert(("A4b 299", 0), AttackId::A2a071ArceusExUltimateForce);
        m.insert(("A4b 300", 0), AttackId::A3a060TypeNullQuickBlow);
        m.insert(("A4b 301", 0), AttackId::A3a060TypeNullQuickBlow);
        m.insert(("A4b 302", 0), AttackId::A3a061SilvallyBraveBuddies);
        m.insert(("A4b 303", 0), AttackId::A3a061SilvallyBraveBuddies);
        m.insert(("A4b 304", 0), AttackId::A3a062CelesteelaMoombahton);
        m.insert(("A4b 305", 0), AttackId::A3a062CelesteelaMoombahton);
        m.insert(("A4b 360", 1), AttackId::A3a006BuzzwoleExBigBeat);
        m.insert(("A4b 361", 1), AttackId::A1036CharizardExCrimsonStorm);
        m.insert(("A4b 363", 1), AttackId::A2049PalkiaExDimensionalStorm);
        m.insert(("A4b 364", 0), AttackId::A1096PikachuExCircleCircuit);
        m.insert(("A4b 365", 1), AttackId::A1129MewtwoExPsydrive);
        m.insert(("A4b 368", 0), AttackId::A2119DialgaExMetallicTurbo);
        m.insert(("A4b 369", 0), AttackId::A3122SolgaleoExSolBreaker);
        m.insert(("A4b 371", 0), AttackId::A4149LugiaExElementalBlast);
        m.insert(("A4b 372", 0), AttackId::A2a071ArceusExUltimateForce);
        m.insert(("A4b 376", 0), AttackId::A1096PikachuExCircleCircuit);
        m.insert(("A4b 377", 0), AttackId::A2b035GiratinaExChaoticImpact);

        // B1
        m.insert(("B1 002", 0), AttackId::B1002MegaPinsirExCriticalScissors);
        m.insert(("B1 031", 0), AttackId::B1031RapidashExSprintingFlare);
        m.insert(("B1 035", 0), AttackId::B1035BlazikenBlazeKick);
        m.insert(("B1 036", 0), AttackId::B1036MegaBlazikenExMegaBurning);
        m.insert(("B1 050", 0), AttackId::B1050MagikarpWaterfallEvolution);
        m.insert(("B1 052", 0), AttackId::B1052MegaGyaradosExMegaBlaster);
        m.insert(("B1 085", 0), AttackId::B1085MegaAmpharosExLightningLancer);
        m.insert(("B1 088", 0), AttackId::B1088LuxrayFlashImpact);
        m.insert(("B1 101", 0), AttackId::B1101SableyeDirtyThrow);
        m.insert(("B1 102", 0), AttackId::B1102MegaAltariaExMegaHarmony);
        m.insert(("B1 106", 0), AttackId::B1106JirachiStarDrop);
        m.insert(("B1 109", 0), AttackId::B1109ChinglingJinglyNoise);
        m.insert(("B1 150", 0), AttackId::B1150AbsolOminousClaw);
        m.insert(("B1 151", 0), AttackId::B1151MegaAbsolExDarknessClaw);
        m.insert(("B1 157", 0), AttackId::B1157HydreigonHyperRay);
<<<<<<< HEAD
        m.insert(("B1 196", 0), AttackId::B1196SwabluSing);
=======
        m.insert(("B1 161", 0), AttackId::B1161MareaniePoisonSting);
>>>>>>> 8cc7fda7
        m.insert(("B1 232", 0), AttackId::B1050MagikarpWaterfallEvolution);
        m.insert(("B1 237", 0), AttackId::B1088LuxrayFlashImpact);
        m.insert(("B1 245", 0), AttackId::B1157HydreigonHyperRay);
        m.insert(("B1 251", 0), AttackId::B1002MegaPinsirExCriticalScissors);
        m.insert(("B1 253", 0), AttackId::B1031RapidashExSprintingFlare);
        m.insert(("B1 254", 0), AttackId::B1036MegaBlazikenExMegaBurning);
        m.insert(("B1 255", 0), AttackId::B1052MegaGyaradosExMegaBlaster);
        m.insert(("B1 258", 0), AttackId::B1085MegaAmpharosExLightningLancer);
        m.insert(("B1 259", 0), AttackId::B1102MegaAltariaExMegaHarmony);
        m.insert(("B1 262", 0), AttackId::B1151MegaAbsolExDarknessClaw);
        m.insert(("B1 272", 0), AttackId::B1002MegaPinsirExCriticalScissors);
        m.insert(("B1 274", 0), AttackId::B1031RapidashExSprintingFlare);
        m.insert(("B1 277", 0), AttackId::B1085MegaAmpharosExLightningLancer);
        m.insert(("B1 280", 0), AttackId::B1151MegaAbsolExDarknessClaw);
        m.insert(("B1 284", 0), AttackId::B1036MegaBlazikenExMegaBurning);
        m.insert(("B1 285", 0), AttackId::B1052MegaGyaradosExMegaBlaster);
        m.insert(("B1 286", 0), AttackId::B1102MegaAltariaExMegaHarmony);
        m.insert(("B1 290", 0), AttackId::A3010RowletSkillDive);
        m.insert(("B1 291", 0), AttackId::A3a004DartrixSkillDive);
        m.insert(("B1 292", 0), AttackId::A1046MoltresSkyAttack);
        m.insert(("B1 298", 0), AttackId::A1083ArticunoIceBeam);
        m.insert(("B1 299", 0), AttackId::A2050ManaphyOceanicGift);
        m.insert(("B1 302", 0), AttackId::A1103ZapdosRagingThunder);
        m.insert(("B1 309", 0), AttackId::A1a045GolemGuardPress);
        m.insert(("B1 312", 0), AttackId::A1196MeowthPayDay);
        m.insert(("B1 317", 0), AttackId::A3012DecidueyeExPierceThePain);
        m.insert(("B1 319", 1), AttackId::A2049PalkiaExDimensionalStorm);
        m.insert(("B1 321", 0), AttackId::A2b022PikachuExThunderbolt);
        m.insert(("B1 322", 0), AttackId::A3a019TapuKokoExPlasmaHurricane);
        m.insert(("B1 323", 0), AttackId::A3a033LycanrocExLycanfang);
        m.insert(("B1 325", 0), AttackId::A3a047AlolanDugtrioExTripletHeadbutt);
        m.insert(("B1 326", 0), AttackId::A2119DialgaExMetallicTurbo);
        m.insert(("B1 328", 0), AttackId::A2a071ArceusExUltimateForce);

        // Promo
        m.insert(("P-A 010", 0), AttackId::A1128MewtwoPowerBlast);
        m.insert(("P-A 012", 0), AttackId::A1196MeowthPayDay);
        m.insert(("P-A 018", 0), AttackId::A1003VenusaurMegaDrain);
        m.insert(("P-A 025", 0), AttackId::A1047MoltresExInfernoDance);
        m.insert(("P-A 029", 0), AttackId::A1055BlastoiseHydroPump);
        m.insert(("P-A 031", 0), AttackId::A1213CinccinoDoTheWave);
        m.insert(("P-A 032", 0), AttackId::A1033CharmanderEmber);
        m.insert(("P-A 034", 0), AttackId::A2035PiplupNap);
        m.insert(("P-A 039", 0), AttackId::A2111SkarmoryMetalArms);
        m.insert(("P-A 048", 0), AttackId::A2050ManaphyOceanicGift);
        m.insert(("P-A 050", 1), AttackId::A1129MewtwoExPsydrive);
        m.insert(("P-A 052", 0), AttackId::A2b005SprigatitoCryForHelp);
        m.insert(("P-A 056", 0), AttackId::PA056EkansPoisonSting);
        m.insert(("P-A 060", 0), AttackId::A1a001ExeggcuteGrowthSpurt);
        m.insert(("P-A 067", 0), AttackId::A3085CosmogTeleport);
        m.insert(("P-A 069", 0), AttackId::A3002AlolanExeggutorTropicalHammer);
        m.insert(("P-A 070", 0), AttackId::A3041AlolanNinetalesBlizzard);
        m.insert(("P-A 072", 0), AttackId::PA072AlolanGrimerPoisonGas);
        m.insert(("P-A 079", 0), AttackId::PA079DuskManeNecrozmaBlackMetal);
        m.insert(("P-A 080", 0), AttackId::A3a053StakatakaBrassRock);
        m.insert(("P-A 082", 0), AttackId::A3a044Poipole2Step);
        m.insert(("P-A 084", 0), AttackId::A3a019TapuKokoExPlasmaHurricane);
        m.insert(("P-A 093", 0), AttackId::A4077CleffaTwinklyCall);
        m.insert(("P-A 110", 0), AttackId::A4a010EnteiExBlazingBeatdown);
        m.insert(("P-A 117", 0), AttackId::A4120AbsolLeapOver);

        m
    };
}

impl AttackId {
    // None if not found or implemented
    pub fn from_pokemon_index(pokemon_id: &str, index: usize) -> Option<Self> {
        ATTACK_ID_MAP.get(&(pokemon_id, index)).copied()
    }
}<|MERGE_RESOLUTION|>--- conflicted
+++ resolved
@@ -201,12 +201,9 @@
     B1150AbsolOminousClaw,
     B1151MegaAbsolExDarknessClaw,
     B1157HydreigonHyperRay,
-<<<<<<< HEAD
+    B1161MareaniePoisonSting,
     B1196SwabluSing,
-=======
-    B1161MareaniePoisonSting,
     PA056EkansPoisonSting,
->>>>>>> 8cc7fda7
     PA072AlolanGrimerPoisonGas,
     PA079DuskManeNecrozmaBlackMetal,
 }
@@ -659,11 +656,8 @@
         m.insert(("B1 150", 0), AttackId::B1150AbsolOminousClaw);
         m.insert(("B1 151", 0), AttackId::B1151MegaAbsolExDarknessClaw);
         m.insert(("B1 157", 0), AttackId::B1157HydreigonHyperRay);
-<<<<<<< HEAD
+        m.insert(("B1 161", 0), AttackId::B1161MareaniePoisonSting);
         m.insert(("B1 196", 0), AttackId::B1196SwabluSing);
-=======
-        m.insert(("B1 161", 0), AttackId::B1161MareaniePoisonSting);
->>>>>>> 8cc7fda7
         m.insert(("B1 232", 0), AttackId::B1050MagikarpWaterfallEvolution);
         m.insert(("B1 237", 0), AttackId::B1088LuxrayFlashImpact);
         m.insert(("B1 245", 0), AttackId::B1157HydreigonHyperRay);
