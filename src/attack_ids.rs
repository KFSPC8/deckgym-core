--- conflicted
+++ resolved
@@ -384,14 +384,11 @@
         m.insert(("A4 077", 0), AttackId::A4077CleffaTwinkly);
         m.insert(("A4 102", 0), AttackId::A4102HitmontopPiercingSpin);
         m.insert(("A4 134", 0), AttackId::A4134EeveeFindAFriend);
-<<<<<<< HEAD
+        m.insert(("A4 149", 0), AttackId::A4149LugiaExElementalBlast);
         m.insert(("A4 186", 0), AttackId::A4021ShuckleExTripleSlap);
+        m.insert(("A4 195", 0), AttackId::A4149LugiaExElementalBlast);
         m.insert(("A4 202", 0), AttackId::A4021ShuckleExTripleSlap);
-=======
-        m.insert(("A4 149", 0), AttackId::A4149LugiaExElementalBlast);
-        m.insert(("A4 195", 0), AttackId::A4149LugiaExElementalBlast);
         m.insert(("A4 211", 0), AttackId::A4149LugiaExElementalBlast);
->>>>>>> 51e45158
         m.insert(("A4 231", 0), AttackId::A4134EeveeFindAFriend);
         m.insert(("A4 241", 0), AttackId::A4149LugiaExElementalBlast);
 
