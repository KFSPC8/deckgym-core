--- conflicted
+++ resolved
@@ -238,11 +238,8 @@
         m.insert(("A2 023", 0), AttackId::A2023MagmarStoke);
         m.insert(("A2 035", 0), AttackId::A2035PiplupHeal);
         m.insert(("A2 049", 1), AttackId::A2049PalkiaDimensionalStorm);
-<<<<<<< HEAD
         m.insert(("A2 053", 0), AttackId::A2053MagnezoneThunderBlast);
-=======
         m.insert(("A2 056", 0), AttackId::A2056ElectabuzzCharge);
->>>>>>> eb46d1a9
         m.insert(("A2 182", 1), AttackId::A2049PalkiaDimensionalStorm);
         m.insert(("A2 204", 1), AttackId::A2049PalkiaDimensionalStorm);
         m.insert(("A2 206", 1), AttackId::A2049PalkiaDimensionalStorm);
@@ -330,11 +327,8 @@
         m.insert(("A4a 105", 0), AttackId::A4a023MantykeSplashy);
 
         // A4b
-<<<<<<< HEAD
+        m.insert(("A4b 060", 0), AttackId::A2b010CharizardExStoke);
         m.insert(("A4b 066", 0), AttackId::A3b009FlareonExFireSpin);
-=======
-        m.insert(("A4b 060", 0), AttackId::A2b010CharizardExStoke);
->>>>>>> eb46d1a9
         m.insert(("A4b 108", 0), AttackId::A2050ManaphyOceanic);
         m.insert(("A4b 109", 0), AttackId::A2050ManaphyOceanic);
         m.insert(("A4b 137", 0), AttackId::A2053MagnezoneThunderBlast);
